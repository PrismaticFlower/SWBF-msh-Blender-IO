""" Contains functions for saving a Scene to a .msh file.  """

from itertools import islice
from typing import Dict
from .msh_scene import Scene, create_scene_aabb
from .msh_model import *
from .msh_material import *
from .msh_writer import Writer
from .msh_utilities import *

<<<<<<< HEAD
from .crc import *

<<<<<<< HEAD
def save_scene(output_file, scene: Scene, is_animated: bool):
=======
def save_scene(output_file, scene: Scene):
>>>>>>> mshread
=======
def save_scene(output_file, scene: Scene):
>>>>>>> 617118bf
    """ Saves scene to the supplied file. """

    with Writer(file=output_file, chunk_id="HEDR") as hedr:
        with hedr.create_child("MSH2") as msh2:

            with msh2.create_child("SINF") as sinf:
                _write_sinf(sinf, scene)

            model_index: Dict[str, int] = {model.name:(i+1) for i, model in enumerate(scene.models)}
            material_index: Dict[str, int] = {}

            with msh2.create_child("MATL") as matl:
                material_index = _write_matl_and_get_material_index(matl, scene)

            for index, model in enumerate(scene.models):

                #print("Name: {:.10}, Pos: {:15}, Rot: {:15}, Parent: {}".format(model.name, vec_to_str(model.transform.translation), quat_to_str(model.transform.rotation), model.parent))

                with msh2.create_child("MODL") as modl:
                    _write_modl(modl, model, index, material_index, model_index)

        if scene.animation is not None:
            with hedr.create_child("SKL2") as skl2:
                _write_skl2(skl2, scene.animation)

            with hedr.create_child("BLN2") as bln2:
                _write_bln2(bln2, scene.animation)

            with hedr.create_child("ANM2") as anm2: #simple for now              
                _write_anm2(anm2, scene.animation)

        with hedr.create_child("CL1L"):
            pass

def _write_sinf(sinf: Writer, scene: Scene):
    with sinf.create_child("NAME") as name:
        name.write_string(scene.name)

    with sinf.create_child("FRAM") as fram:
        fram.write_i32(0, 1)
        fram.write_f32(29.97003)

    with sinf.create_child("BBOX") as bbox:
        aabb = create_scene_aabb(scene)

        bbox_position = div_vec(add_vec(aabb.min_, aabb.max_), Vector((2.0, 2.0, 2.0)))
        bbox_size = div_vec(sub_vec(aabb.max_, aabb.min_), Vector((2.0, 2.0, 2.0)))
        bbox_length = bbox_size.length

        bbox.write_f32(0.0, 0.0, 0.0, 1.0)
        bbox.write_f32(bbox_position.x, bbox_position.y, bbox_position.z)
        bbox.write_f32(bbox_size.x, bbox_size.y, bbox_size.z, bbox_length)

def _write_matl_and_get_material_index(matl: Writer, scene: Scene):
    material_index: Dict[str, int] = {}

    if len(scene.materials) > 0:
        matl.write_u32(len(scene.materials)) # Material count.

        for index, name_material in enumerate(scene.materials.items()):
            with matl.create_child("MATD") as matd:
                material_index[name_material[0]] = index
                _write_matd(matd, name_material[0], name_material[1])
    else:
        matl.write_u32(1) # Material count.

        default_material_name = f"{scene.name}Material"
        material_index[default_material_name] = 0

        with matl.create_child("MATD") as matd:
            _write_matd(matd, default_material_name, Material())

    return material_index

def _write_matd(matd: Writer, material_name: str, material: Material):
    with matd.create_child("NAME") as name:
        name.write_string(material_name)
    with matd.create_child("DATA") as data:
        data.write_f32(1.0, 1.0, 1.0, 1.0) # Diffuse Color (Seams to get ignored by modelmunge)
        data.write_f32(material.specular_color[0], material.specular_color[1],
                       material.specular_color[2], 1.0)
        data.write_f32(1.0, 1.0, 1.0, 1.0) # Ambient Color (Seams to get ignored by modelmunge and Zero(?))
        data.write_f32(50.0) # Specular Exponent/Decay (Gets ignored by RedEngine in SWBFII for all known materials)    
    with matd.create_child("ATRB") as atrb:
        atrb.write_u8(material.flags.value)
        atrb.write_u8(material.rendertype.value)
        atrb.write_u8(material.data[0], material.data[1])

    with matd.create_child("TX0D") as tx0d:
        tx0d.write_string(material.texture0)
    if material.texture1 or material.texture2 or material.texture3:
        with matd.create_child("TX1D") as tx1d:
            tx1d.write_string(material.texture1)

        if material.texture2 or material.texture3:
            with matd.create_child("TX2D") as tx2d:
                tx2d.write_string(material.texture2)

        if material.texture3:
            with matd.create_child("TX3D") as tx3d:
                tx3d.write_string(material.texture3)

def _write_modl(modl: Writer, model: Model, index: int, material_index: Dict[str, int], model_index: Dict[str, int]):
    with modl.create_child("MTYP") as mtyp:
        mtyp.write_u32(model.model_type.value)

    with modl.create_child("MNDX") as mndx:
        mndx.write_u32(index + 1)

    with modl.create_child("NAME") as name:
        name.write_string(model.name)

    if model.parent:
        with modl.create_child("PRNT") as prnt:
            prnt.write_string(model.parent)

    if model.hidden:
        with modl.create_child("FLGS") as flgs:
            flgs.write_u32(1)

    with modl.create_child("TRAN") as tran:
        _write_tran(tran, model.transform)

    if model.geometry is not None:
        with modl.create_child("GEOM") as geom:

            with geom.create_child("BBOX") as bbox:
                bbox.write_f32(0.0, 0.0, 0.0, 1.0)
                bbox.write_f32(0, 0, 0)
                bbox.write_f32(1.0,1.0,1.0,2.0)

            for segment in model.geometry:
                with geom.create_child("SEGM") as segm:
                    _write_segm(segm, segment, material_index)

            if model.bone_map:
                with geom.create_child("ENVL") as envl:
                    _write_envl(envl, model, model_index)

    if model.collisionprimitive is not None:
        with modl.create_child("SWCI") as swci:
            swci.write_u32(model.collisionprimitive.shape.value)
            swci.write_f32(model.collisionprimitive.radius)
            swci.write_f32(model.collisionprimitive.height)
            swci.write_f32(model.collisionprimitive.length)

def _write_tran(tran: Writer, transform: ModelTransform):
    tran.write_f32(1.0, 1.0, 1.0) # Scale, ignored by modelmunge
    tran.write_f32(transform.rotation.x, transform.rotation.y, transform.rotation.z, transform.rotation.w)
    tran.write_f32(transform.translation.x, transform.translation.y, transform.translation.z)

def _write_segm(segm: Writer, segment: GeometrySegment, material_index: Dict[str, int]):

    with segm.create_child("MATI") as mati:
        mati.write_u32(material_index.get(segment.material_name, 0))

    with segm.create_child("POSL") as posl:
        posl.write_u32(len(segment.positions))

        for position in segment.positions:
            posl.write_f32(position.x, position.y, position.z)

    if segment.weights:
        with segm.create_child("WGHT") as wght:
            _write_wght(wght, segment.weights)

    with segm.create_child("NRML") as nrml:
        nrml.write_u32(len(segment.normals))

        for i,normal in enumerate(segment.normals):
            nrml.write_f32(normal.x, normal.y, normal.z)

    if segment.colors is not None:
        with segm.create_child("CLRL") as clrl:
            clrl.write_u32(len(segment.colors))

            for color in segment.colors:
                clrl.write_u32(pack_color(color))

    if segment.texcoords is not None:
        with segm.create_child("UV0L") as uv0l:
            uv0l.write_u32(len(segment.texcoords))

            for texcoord in segment.texcoords:
                uv0l.write_f32(texcoord.x, texcoord.y)

    with segm.create_child("NDXL") as ndxl:
        ndxl.write_u32(len(segment.polygons))

        for polygon in segment.polygons:
            ndxl.write_u16(len(polygon))

            for index in polygon:
                ndxl.write_u16(index)

    with segm.create_child("NDXT") as ndxt:
        ndxt.write_u32(len(segment.triangles))

        for triangle in segment.triangles:
            ndxt.write_u16(triangle[0], triangle[1], triangle[2])

    with segm.create_child("STRP") as strp:
        strp.write_u32(sum(len(strip) for strip in segment.triangle_strips))

        for strip in segment.triangle_strips:
            strp.write_u16(strip[0] | 0x8000, strip[1] | 0x8000)

            for index in islice(strip, 2, len(strip)):
                strp.write_u16(index)

'''
SKINNING CHUNKS
'''
def _write_wght(wght: Writer, weights: List[List[VertexWeight]]):
    wght.write_u32(len(weights))

    for weight_list in weights:
        weight_list += [VertexWeight(0.0, 0)] * 4
        weight_list = sorted(weight_list, key=lambda w: w.weight, reverse=True)
        weight_list = weight_list[:4]

        total_weight = max(sum(map(lambda w: w.weight, weight_list)), 1e-5)

        for weight in weight_list:
            wght.write_i32(weight.bone)
            wght.write_f32(weight.weight / total_weight)

def _write_envl(envl: Writer, model: Model, model_index: Dict[str, int]):
    envl.write_u32(len(model.bone_map))
    for bone_name in model.bone_map:
        envl.write_u32(model_index[bone_name])

'''
SKELETON CHUNKS
'''
def _write_bln2(bln2: Writer, anim: Animation):
    bones = anim.bone_frames.keys()
    bln2.write_u32(len(bones))

    for boneName in bones:
        bln2.write_u32(crc(boneName), 0) 

def _write_skl2(skl2: Writer, anim: Animation):
    bones = anim.bone_frames.keys()
    skl2.write_u32(len(bones)) 

    for boneName in bones:
        skl2.write_u32(crc(boneName), 0) #default values from docs
        skl2.write_f32(1.0, 0.0, 0.0)

'''
ANIMATION CHUNKS
'''
def _write_anm2(anm2: Writer, anim: Animation):

    with anm2.create_child("CYCL") as cycl:
        
        cycl.write_u32(1)
        cycl.write_string(anim.name)
        
        for _ in range(63 - len(anim.name)):
            cycl.write_u8(0)
        
        cycl.write_f32(anim.framerate)
        cycl.write_u32(0) #what does play style refer to?
        cycl.write_u32(anim.start_index, anim.end_index) #first frame indices


    with anm2.create_child("KFR3") as kfr3:
        
        kfr3.write_u32(len(anim.bone_frames))

        for boneName in anim.bone_frames:
            kfr3.write_u32(crc(boneName))
            kfr3.write_u32(0) #what is keyframe type?

            translation_frames, rotation_frames = anim.bone_frames[boneName]

<<<<<<< HEAD
            for i, xform in enumerate(anim.bone_transforms[boneName]):
                kfr3.write_u32(i)
                kfr3.write_f32(xform.translation.x, xform.translation.y, xform.translation.z)

            for i, xform in enumerate(anim.bone_transforms[boneName]):
                kfr3.write_u32(i)
                kfr3.write_f32(xform.rotation.x, xform.rotation.y, xform.rotation.z, xform.rotation.w)
=======
            kfr3.write_u32(len(translation_frames), len(rotation_frames))

            for frame in translation_frames:
                kfr3.write_u32(frame.index)
                kfr3.write_f32(frame.translation.x, frame.translation.y, frame.translation.z)

            for frame in rotation_frames:
                kfr3.write_u32(frame.index)
                kfr3.write_f32(frame.rotation.x, frame.rotation.y, frame.rotation.z, frame.rotation.w)
>>>>>>> 617118bf
<|MERGE_RESOLUTION|>--- conflicted
+++ resolved
@@ -8,17 +8,10 @@
 from .msh_writer import Writer
 from .msh_utilities import *
 
-<<<<<<< HEAD
 from .crc import *
 
-<<<<<<< HEAD
-def save_scene(output_file, scene: Scene, is_animated: bool):
-=======
+
 def save_scene(output_file, scene: Scene):
->>>>>>> mshread
-=======
-def save_scene(output_file, scene: Scene):
->>>>>>> 617118bf
     """ Saves scene to the supplied file. """
 
     with Writer(file=output_file, chunk_id="HEDR") as hedr:
@@ -297,15 +290,6 @@
 
             translation_frames, rotation_frames = anim.bone_frames[boneName]
 
-<<<<<<< HEAD
-            for i, xform in enumerate(anim.bone_transforms[boneName]):
-                kfr3.write_u32(i)
-                kfr3.write_f32(xform.translation.x, xform.translation.y, xform.translation.z)
-
-            for i, xform in enumerate(anim.bone_transforms[boneName]):
-                kfr3.write_u32(i)
-                kfr3.write_f32(xform.rotation.x, xform.rotation.y, xform.rotation.z, xform.rotation.w)
-=======
             kfr3.write_u32(len(translation_frames), len(rotation_frames))
 
             for frame in translation_frames:
@@ -315,4 +299,4 @@
             for frame in rotation_frames:
                 kfr3.write_u32(frame.index)
                 kfr3.write_f32(frame.rotation.x, frame.rotation.y, frame.rotation.z, frame.rotation.w)
->>>>>>> 617118bf
+                