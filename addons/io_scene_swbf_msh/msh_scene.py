--- conflicted
+++ resolved
@@ -75,13 +75,10 @@
     if "Armature" in bpy.context.scene.objects.keys():
         scene.anims = [extract_anim(bpy.context.scene.objects["Armature"])]
 
-<<<<<<< HEAD
     root = scene.models[0]
     if skel_only and root.model_type == ModelType.NULL:
     	inject_dummy_data(root)
 
-=======
->>>>>>> aa62fd47
     return scene
 
 
