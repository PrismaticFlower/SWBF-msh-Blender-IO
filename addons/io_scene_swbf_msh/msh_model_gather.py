""" Gathers the Blender objects from the current scene and returns them as a list of
    Model objects. """

import bpy
import math
from enum import Enum
from typing import List, Set, Dict, Tuple, Set
from itertools import zip_longest
from .msh_model import *
from .msh_model_utilities import *
from .msh_utilities import *

SKIPPED_OBJECT_TYPES = {"LATTICE", "CAMERA", "LIGHT", "SPEAKER", "LIGHT_PROBE", "ARMATURE"}
MESH_OBJECT_TYPES = {"MESH", "CURVE", "SURFACE", "META", "FONT", "GPENCIL"}
MAX_MSH_VERTEX_COUNT = 32767

def gather_models(apply_modifiers: bool, export_target: str) -> List[Model]:
    """ Gathers the Blender objects from the current scene and returns them as a list of
        Model objects. """

    depsgraph = bpy.context.evaluated_depsgraph_get()
    parents = create_parents_set()

    models_list: List[Model] = []
    skeleton: bpy.types.Armature = None

    for uneval_obj in select_objects(export_target):
        if uneval_obj.type in SKIPPED_OBJECT_TYPES and uneval_obj.name not in parents:
            continue

        if apply_modifiers:
            obj = uneval_obj.evaluated_get(depsgraph)
        else:
            obj = uneval_obj

        if uneval_obj.type == "ARMATURE":
            continue

        check_for_bad_lod_suffix(obj)

        if obj.type == "ARMATURE":
            models_list += expand_armature(obj)

        local_translation, local_rotation, _ = obj.matrix_local.decompose()

        model = Model()
        model.name = obj.name
        model.model_type = get_model_type(obj)
        model.hidden = get_is_model_hidden(obj)
        model.transform.rotation = convert_rotation_space(local_rotation)
        model.transform.translation = convert_vector_space(local_translation)

        print("Adding model: " + model.name)

        if obj.parent is not None:
            if obj.parent.type == "ARMATURE":

                model.parent = "DummyRoot"

                skeleton = obj.parent

                parent_bone_name = obj.parent_bone
                if parent_bone_name == "":
                    model.parent = obj.parent.parent
                else:
                    model.parent = parent_bone_name

                if model.model_type == ModelType.SKIN:
                    model.vgroups_to_modelnames_map = {}
                    for i, vgroup in enumerate(obj.vertex_groups):
                        vgroups_to_modelnames_map[i] = vgroup.name


        if obj.type in MESH_OBJECT_TYPES:
<<<<<<< HEAD
            mesh = obj.to_mesh()         
            model.geometry = create_mesh_geometry(mesh, model.model_type == ModelType.SKIN)
=======
            mesh = obj.to_mesh()
            model.geometry = create_mesh_geometry(mesh, obj.vertex_groups)
>>>>>>> dac3ade7
            obj.to_mesh_clear()

            _, _, world_scale = obj.matrix_world.decompose()
            world_scale = convert_scale_space(world_scale)
            scale_segments(world_scale, model.geometry)
    
            for segment in model.geometry:
                if len(segment.positions) > MAX_MSH_VERTEX_COUNT:
                    raise RuntimeError(f"Object '{obj.name}' has resulted in a .msh geometry segment that has "
                                       f"more than {MAX_MSH_VERTEX_COUNT} vertices! Split the object's mesh up "
                                       f"and try again!")

        if get_is_collision_primitive(obj):
            model.collisionprimitive = get_collision_primitive(obj)

        if obj.vertex_groups:
            model.bone_map = [group.name for group in obj.vertex_groups]

        models_list.append(model)

    
    for bone in skeleton.data.bones:

        model = Model()
        model.name = bone.name
        model.model_type = ModelType.BONE
        model.hidden = False

        local_translation, local_rotation, _ = bone.matrix_local.decompose()
        model.transform.rotation = convert_rotation_space(local_rotation)
        model.transform.translation = convert_vector_space(local_translation)

        print("Adding bone: " + model.name)

        parent_name = bone.parent
        if parent_name is not None:
            model.parent = parent_name
        else:
            if skeleton.parent is not None:
                model.parent = skeleton.parent.name
            else:
                model.parent = None        

        models_list.append(model)
    
    


    return models_list

def create_parents_set() -> Set[str]:
    """ Creates a set with the names of the Blender objects from the current scene
        that have at least one child. """
        
    parents = set()

    for obj in bpy.context.scene.objects:
        if obj.parent is not None:
            parents.add(obj.parent.name)

    return parents

<<<<<<< HEAD
def create_mesh_geometry(mesh: bpy.types.Mesh, is_skinned : bool) -> List[GeometrySegment]:
=======
def create_mesh_geometry(mesh: bpy.types.Mesh, has_weights: bool) -> List[GeometrySegment]:
>>>>>>> dac3ade7
    """ Creates a list of GeometrySegment objects from a Blender mesh.
        Does NOT create triangle strips in the GeometrySegment however. """

    if mesh.has_custom_normals:
        mesh.calc_normals_split()

    mesh.validate_material_indices()
    mesh.calc_loop_triangles()

    material_count = max(len(mesh.materials), 1)

    segments: List[GeometrySegment] = [GeometrySegment() for i in range(material_count)]
    vertex_cache = [dict() for i in range(material_count)]
    vertex_remap: List[Dict[Tuple[int, int], int]] = [dict() for i in range(material_count)]
    polygons: List[Set[int]] = [set() for i in range(material_count)]

    if mesh.vertex_colors.active is not None:
        for segment in segments:
            segment.colors = []

    if has_weights:
        for segment in segments:
            segment.weights = []

    for segment, material in zip(segments, mesh.materials):
        segment.material_name = material.name

    def add_vertex(material_index: int, vertex_index: int, loop_index: int, use_smooth_normal: bool, face_normal: Vector) -> int:
        nonlocal segments, vertex_remap

        vertex_cache_miss_index = -1
        segment = segments[material_index]
        cache = vertex_cache[material_index]
        remap = vertex_remap[material_index]

        vertex_normal: Vector

        if use_smooth_normal or mesh.use_auto_smooth:
            if mesh.has_custom_normals:
                vertex_normal = mesh.loops[loop_index].normal
            else:
                vertex_normal = mesh.vertices[vertex_index].normal
        else:
            vertex_normal = face_normal

        def get_cache_vertex():
            yield mesh.vertices[vertex_index].co.x
            yield mesh.vertices[vertex_index].co.y
            yield mesh.vertices[vertex_index].co.z

            yield vertex_normal.x
            yield vertex_normal.y
            yield vertex_normal.z

            if mesh.uv_layers.active is not None:
                yield mesh.uv_layers.active.data[loop_index].uv.x
                yield mesh.uv_layers.active.data[loop_index].uv.y

            if segment.colors is not None:
                for v in mesh.vertex_colors.active.data[loop_index].color:
                    yield v

            if segment.weights is not None:
                for v in mesh.vertices[vertex_index].groups:
                    yield v.group
                    yield v.weight

        vertex_cache_entry = tuple(get_cache_vertex())
        cached_vertex_index = cache.get(vertex_cache_entry, vertex_cache_miss_index)

        if cached_vertex_index != vertex_cache_miss_index:
            remap[(vertex_index, loop_index)] = cached_vertex_index

            return cached_vertex_index

        new_index: int = len(segment.positions)
        cache[vertex_cache_entry] = new_index
        remap[(vertex_index, loop_index)] = new_index

        segment.positions.append(convert_vector_space(mesh.vertices[vertex_index].co))
        segment.normals.append(convert_vector_space(vertex_normal))

        if is_skinned:
            for i,grp_el in mesh.vertices[vertex_index].groups:
                segment.weights.append(tuple(grp_el.group, grp_el.weight))
                print("Adding weight to group {grp_el.group} of value {grp_el.weight}")
                if i > 3: #will have to look into aramture/skin settings for limiting envolopes to 4 weights...
                    break
            while i < 3:
                segment.weights.append(tuple(0,0.0))
                i+=1

        if mesh.uv_layers.active is None:
            segment.texcoords.append(Vector((0.0, 0.0)))
        else:
            segment.texcoords.append(mesh.uv_layers.active.data[loop_index].uv.copy())

        if segment.colors is not None:
            segment.colors.append(list(mesh.vertex_colors.active.data[loop_index].color))

        if segment.weights is not None:
            groups = mesh.vertices[vertex_index].groups
           
            segment.weights.append([VertexWeight(v.weight, v.group) for v in groups])

        return new_index


    for tri in mesh.loop_triangles:
        polygons[tri.material_index].add(tri.polygon_index)
        segments[tri.material_index].triangles.append([
            add_vertex(tri.material_index, tri.vertices[0], tri.loops[0], tri.use_smooth, tri.normal),
            add_vertex(tri.material_index, tri.vertices[1], tri.loops[1], tri.use_smooth, tri.normal),
            add_vertex(tri.material_index, tri.vertices[2], tri.loops[2], tri.use_smooth, tri.normal)])

    for segment, remap, polys in zip(segments, vertex_remap, polygons):
        for poly_index in polys:
            poly = mesh.polygons[poly_index]

            segment.polygons.append([remap[(v, l)] for v, l in zip(poly.vertices, poly.loop_indices)])

    return segments

def get_model_type(obj: bpy.types.Object) -> ModelType:
    """ Get the ModelType for a Blender object. """
<<<<<<< HEAD
    if obj.parent_type == "ARMATURE":
        return ModelType.SKIN
=======
>>>>>>> dac3ade7

    if obj.type in MESH_OBJECT_TYPES:
        if obj.vertex_groups:
            return ModelType.SKIN
        else:
            return ModelType.STATIC

    return ModelType.NULL

def get_is_model_hidden(obj: bpy.types.Object) -> bool:
    """ Gets if a Blender object should be marked as hidden in the .msh file. """

    name = obj.name.lower()

    if name.startswith("sv_"):
        return True
    if name.startswith("p_"):
        return True
    if name.startswith("collision"):
        return True

    if obj.type not in MESH_OBJECT_TYPES:
        return True

    if name.endswith("_lod2"):
        return True
    if name.endswith("_lod3"):
        return True
    if name.endswith("_lowrez"):
        return True
    if name.endswith("_lowres"):
        return True

    return False

def get_is_collision_primitive(obj: bpy.types.Object) -> bool:
    """ Gets if a Blender object represents a collision primitive. """

    name = obj.name.lower()

    return name.startswith("p_")

def get_collision_primitive(obj: bpy.types.Object) -> CollisionPrimitive:
    """ Gets the CollisionPrimitive of an object or raises an error if
        it can't. """

    primitive = CollisionPrimitive()
    primitive.shape = get_collision_primitive_shape(obj)

    if primitive.shape == CollisionPrimitiveShape.SPHERE:
        # Tolerate a 5% difference to account for icospheres with 2 subdivisions.
        if not (math.isclose(obj.dimensions[0], obj.dimensions[1], rel_tol=0.05) and
                math.isclose(obj.dimensions[0], obj.dimensions[2], rel_tol=0.05)):
            raise RuntimeError(f"Object '{obj.name}' is being used as a sphere collision "
                               f"primitive but it's dimensions are not uniform!")

        primitive.radius = max(obj.dimensions[0], obj.dimensions[1], obj.dimensions[2]) * 0.5
    elif primitive.shape == CollisionPrimitiveShape.CYLINDER:
        if not math.isclose(obj.dimensions[0], obj.dimensions[1], rel_tol=0.001):
            raise RuntimeError(f"Object '{obj.name}' is being used as a cylinder collision "
                               f"primitive but it's X and Y dimensions are not uniform!")
        primitive.radius = obj.dimensions[0] * 0.5
        primitive.height = obj.dimensions[2]
    elif primitive.shape == CollisionPrimitiveShape.BOX:
        primitive.radius = obj.dimensions[0] * 0.5
        primitive.height = obj.dimensions[2] * 0.5
        primitive.length = obj.dimensions[1] * 0.5

    return primitive

def get_collision_primitive_shape(obj: bpy.types.Object) -> CollisionPrimitiveShape:
    """ Gets the CollisionPrimitiveShape of an object or raises an error if
        it can't. """

    name = obj.name.lower()

    if "sphere" in name or "sphr" in name or "spr" in name:
        return CollisionPrimitiveShape.SPHERE
    if "cylinder" in name or "cyln" in name or "cyl" in name:
        return CollisionPrimitiveShape.CYLINDER
    if "box" in name or "cube" in name or "cuboid" in name:
        return CollisionPrimitiveShape.BOX

    raise RuntimeError(f"Object '{obj.name}' has no primitive type specified in it's name!")

def check_for_bad_lod_suffix(obj: bpy.types.Object):
    """ Checks if the object has an LOD suffix that is known to be ignored by  """

    name = obj.name.lower()
    failure_message = f"Object '{obj.name}' has unknown LOD suffix at the end of it's name!"

    if name.endswith("_lod1"):
        raise RuntimeError(failure_message)
    
    for i in range(4, 10):
        if name.endswith(f"_lod{i}"):
            raise RuntimeError(failure_message)

def select_objects(export_target: str) -> List[bpy.types.Object]:
    """ Returns a list of objects to export. """

    if export_target == "SCENE" or not export_target in {"SELECTED", "SELECTED_WITH_CHILDREN"}:
        return list(bpy.context.scene.objects)

    objects = list(bpy.context.selected_objects)
    added = {obj.name for obj in objects}

    if export_target == "SELECTED_WITH_CHILDREN":
        children = []

        def add_children(parent):
            nonlocal children
            nonlocal added

            for obj in bpy.context.scene.objects:
                if obj.parent == parent and obj.name not in added:
                    children.append(obj)
                    added.add(obj.name)

                    add_children(obj)

        
        for obj in objects:
            add_children(obj)

        objects = objects + children

    parents = []

    for obj in objects:
        parent = obj.parent

        while parent is not None:
            if parent.name not in added:
                parents.append(parent)
                added.add(parent.name)

            parent = parent.parent

    return objects + parents

def expand_armature(obj: bpy.types.Object) -> List[Model]:
    bones: List[Model] = []

    for bone in obj.data.bones:
        model = Model()

        transform = bone.matrix_local

        if bone.parent:
            transform = bone.parent.matrix_local.inverted() @ transform
            model.parent = bone.parent.name
        else:
            model.parent = obj.name

        local_translation, local_rotation, _ = transform.decompose()

        model.model_type = ModelType.BONE
        model.name = bone.name
        model.transform.rotation = convert_rotation_space(local_rotation)
        model.transform.translation = convert_vector_space(local_translation)

        bones.append(model)

    return bones

def convert_vector_space(vec: Vector) -> Vector:
    return Vector((-vec.x, vec.z, vec.y))

def convert_scale_space(vec: Vector) -> Vector:
    return Vector(vec.xzy)

def convert_rotation_space(quat: Quaternion) -> Quaternion:
    return Quaternion((-quat.w, quat.x, -quat.z, -quat.y))<|MERGE_RESOLUTION|>--- conflicted
+++ resolved
@@ -10,7 +10,7 @@
 from .msh_model_utilities import *
 from .msh_utilities import *
 
-SKIPPED_OBJECT_TYPES = {"LATTICE", "CAMERA", "LIGHT", "SPEAKER", "LIGHT_PROBE", "ARMATURE"}
+SKIPPED_OBJECT_TYPES = {"LATTICE", "CAMERA", "LIGHT", "SPEAKER", "LIGHT_PROBE"}
 MESH_OBJECT_TYPES = {"MESH", "CURVE", "SURFACE", "META", "FONT", "GPENCIL"}
 MAX_MSH_VERTEX_COUNT = 32767
 
@@ -22,7 +22,6 @@
     parents = create_parents_set()
 
     models_list: List[Model] = []
-    skeleton: bpy.types.Armature = None
 
     for uneval_obj in select_objects(export_target):
         if uneval_obj.type in SKIPPED_OBJECT_TYPES and uneval_obj.name not in parents:
@@ -31,10 +30,7 @@
         if apply_modifiers:
             obj = uneval_obj.evaluated_get(depsgraph)
         else:
-            obj = uneval_obj
-
-        if uneval_obj.type == "ARMATURE":
-            continue
+            obj = uneval_obj 
 
         check_for_bad_lod_suffix(obj)
 
@@ -50,35 +46,8 @@
         model.transform.rotation = convert_rotation_space(local_rotation)
         model.transform.translation = convert_vector_space(local_translation)
 
-        print("Adding model: " + model.name)
-
-        if obj.parent is not None:
-            if obj.parent.type == "ARMATURE":
-
-                model.parent = "DummyRoot"
-
-                skeleton = obj.parent
-
-                parent_bone_name = obj.parent_bone
-                if parent_bone_name == "":
-                    model.parent = obj.parent.parent
-                else:
-                    model.parent = parent_bone_name
-
-                if model.model_type == ModelType.SKIN:
-                    model.vgroups_to_modelnames_map = {}
-                    for i, vgroup in enumerate(obj.vertex_groups):
-                        vgroups_to_modelnames_map[i] = vgroup.name
-
-
         if obj.type in MESH_OBJECT_TYPES:
-<<<<<<< HEAD
-            mesh = obj.to_mesh()         
-            model.geometry = create_mesh_geometry(mesh, model.model_type == ModelType.SKIN)
-=======
-            mesh = obj.to_mesh()
             model.geometry = create_mesh_geometry(mesh, obj.vertex_groups)
->>>>>>> dac3ade7
             obj.to_mesh_clear()
 
             _, _, world_scale = obj.matrix_world.decompose()
@@ -99,35 +68,8 @@
 
         models_list.append(model)
 
-    
-    for bone in skeleton.data.bones:
-
-        model = Model()
-        model.name = bone.name
-        model.model_type = ModelType.BONE
-        model.hidden = False
-
-        local_translation, local_rotation, _ = bone.matrix_local.decompose()
-        model.transform.rotation = convert_rotation_space(local_rotation)
-        model.transform.translation = convert_vector_space(local_translation)
-
-        print("Adding bone: " + model.name)
-
-        parent_name = bone.parent
-        if parent_name is not None:
-            model.parent = parent_name
-        else:
-            if skeleton.parent is not None:
-                model.parent = skeleton.parent.name
-            else:
-                model.parent = None        
-
-        models_list.append(model)
-    
-    
-
-
     return models_list
+
 
 def create_parents_set() -> Set[str]:
     """ Creates a set with the names of the Blender objects from the current scene
@@ -141,11 +83,8 @@
 
     return parents
 
-<<<<<<< HEAD
-def create_mesh_geometry(mesh: bpy.types.Mesh, is_skinned : bool) -> List[GeometrySegment]:
-=======
+
 def create_mesh_geometry(mesh: bpy.types.Mesh, has_weights: bool) -> List[GeometrySegment]:
->>>>>>> dac3ade7
     """ Creates a list of GeometrySegment objects from a Blender mesh.
         Does NOT create triangle strips in the GeometrySegment however. """
 
@@ -227,16 +166,6 @@
 
         segment.positions.append(convert_vector_space(mesh.vertices[vertex_index].co))
         segment.normals.append(convert_vector_space(vertex_normal))
-
-        if is_skinned:
-            for i,grp_el in mesh.vertices[vertex_index].groups:
-                segment.weights.append(tuple(grp_el.group, grp_el.weight))
-                print("Adding weight to group {grp_el.group} of value {grp_el.weight}")
-                if i > 3: #will have to look into aramture/skin settings for limiting envolopes to 4 weights...
-                    break
-            while i < 3:
-                segment.weights.append(tuple(0,0.0))
-                i+=1
 
         if mesh.uv_layers.active is None:
             segment.texcoords.append(Vector((0.0, 0.0)))
@@ -271,11 +200,6 @@
 
 def get_model_type(obj: bpy.types.Object) -> ModelType:
     """ Get the ModelType for a Blender object. """
-<<<<<<< HEAD
-    if obj.parent_type == "ARMATURE":
-        return ModelType.SKIN
-=======
->>>>>>> dac3ade7
 
     if obj.type in MESH_OBJECT_TYPES:
         if obj.vertex_groups:
