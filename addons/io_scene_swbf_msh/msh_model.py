""" Contains Model and dependent types for constructing a scene hierarchy easilly
    saved to a .msh file. """

from dataclasses import dataclass, field
from typing import List, Tuple
from enum import Enum
from mathutils import Vector, Quaternion

class ModelType(Enum):
    NULL = 0
    SKIN = 1
    CLOTH = 2
    BONE = 3
    STATIC = 4
    SHADOWVOLUME = 6

class CollisionPrimitiveShape(Enum):
    SPHERE = 0
    ELLIPSOID = 1
    CYLINDER = 2
    MESH = 3
    BOX = 4

@dataclass
class ModelTransform:
    """ Class representing a `TRAN` section in a .msh file. """

    translation: Vector = field(default_factory=Vector)
    rotation: Quaternion = field(default_factory=Quaternion)

@dataclass
class VertexWeight:
    """ Class representing a vertex weight in a .msh file. """

    weight: float = 1.0
    bone: int = 0

@dataclass
class GeometrySegment:
    """ Class representing a 'SEGM' section in a .msh file. """

    material_name: str = field(default_factory=str)

    positions: List[Vector] = field(default_factory=list)
    normals: List[Vector] = field(default_factory=list)
    colors: List[List[float]] = None
    texcoords: List[Vector] = field(default_factory=list)

    weights: List[List[VertexWeight]] = None

    polygons: List[List[int]] = field(default_factory=list)
    triangles: List[List[int]] = field(default_factory=list)
    triangle_strips: List[List[int]] = None

    weights: List[List[Tuple[int, float]]] = None

@dataclass
class CollisionPrimitive:
    """ Class representing a 'SWCI' section in a .msh file. """

    shape: CollisionPrimitiveShape = CollisionPrimitiveShape.SPHERE
    radius: float = 0.0
    height: float = 0.0
    length: float = 0.0

@dataclass
class Model:
    """ Class representing a 'MODL' section in a .msh file. """

    name: str = "Model"
    parent: str = ""
    model_type: ModelType = ModelType.NULL
    hidden: bool = True

    transform: ModelTransform = field(default_factory=ModelTransform)

    bone_map: List[str] = None

    geometry: List[GeometrySegment] = None
    collisionprimitive: CollisionPrimitive = None


<<<<<<< HEAD
=======
@dataclass
class RotationFrame:

    index : int = 0
    rotation : Quaternion = field(default_factory=Quaternion)


@dataclass
class TranslationFrame:

    index : int = 0
    translation : Vector = field(default_factory=Vector)  


>>>>>>> 617118bf
@dataclass
class Animation:
    """ Class representing 'CYCL' + 'KFR3' sections in a .msh file """

    name: str = "fullanimation"
    bone_frames: Dict[str, Tuple[List[TranslationFrame], List[RotationFrame]]] = field(default_factory=dict)

    framerate: float = 29.97
    start_index : int = 0
    end_index   : int = 0<|MERGE_RESOLUTION|>--- conflicted
+++ resolved
@@ -2,7 +2,7 @@
     saved to a .msh file. """
 
 from dataclasses import dataclass, field
-from typing import List, Tuple
+from typing import List, Tuple, Dict
 from enum import Enum
 from mathutils import Vector, Quaternion
 
@@ -52,7 +52,6 @@
     triangles: List[List[int]] = field(default_factory=list)
     triangle_strips: List[List[int]] = None
 
-    weights: List[List[Tuple[int, float]]] = None
 
 @dataclass
 class CollisionPrimitive:
@@ -80,8 +79,6 @@
     collisionprimitive: CollisionPrimitive = None
 
 
-<<<<<<< HEAD
-=======
 @dataclass
 class RotationFrame:
 
@@ -96,7 +93,6 @@
     translation : Vector = field(default_factory=Vector)  
 
 
->>>>>>> 617118bf
 @dataclass
 class Animation:
     """ Class representing 'CYCL' + 'KFR3' sections in a .msh file """
